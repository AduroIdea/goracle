--- conflicted
+++ resolved
@@ -20,19 +20,14 @@
 import (
 	"database/sql"
 	"database/sql/driver"
-	"github.com/juju/errgo"
-	"github.com/tgulacsi/goracle/oracle"
 	"io"
 	"log"
 	"strconv"
 	"strings"
 	"unsafe"
-<<<<<<< HEAD
 
 	"github.com/juju/errgo"
 	"github.com/tgulacsi/goracle/oracle"
-=======
->>>>>>> 310fe14a
 )
 
 var (
