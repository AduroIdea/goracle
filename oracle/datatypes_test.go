/*
Copyright 2013 Tamás Gulácsi

Licensed under the Apache License, Version 2.0 (the "License");
you may not use this file except in compliance with the License.
You may obtain a copy of the License at

http://www.apache.org/licenses/LICENSE-2.0

Unless required by applicable law or agreed to in writing, software
distributed under the License is distributed on an "AS IS" BASIS,
WITHOUT WARRANTIES OR CONDITIONS OF ANY KIND, either express or implied.
See the License for the specific language governing permissions and
limitations under the License.
*/

package oracle

import (
	"fmt"
	"log"
	"testing"
	"time"
)

/*
declare
  ival interval day(0) to second(0);
begin
  select interval '05:30' hour to minute into ival from dual;
  dbms_output.put_line( ival );
end;
*/
var accented = "árvíztűrő tükörfúrógép"

var dataTypesTests = []struct {
	in  string
	out string
}{
	{"SELECT 1 FROM DUAL", "%!s(float64=1)"},
	{"SELECT -1 FROM DUAL", "%!s(float64=-1)"},
	{"SELECT -1/4 FROM DUAL", "%!s(float64=-0.25)"},
	{"SELECT TO_DATE('2011-12-13 14:15:16', 'YYYY-MM-DD HH24:MI:SS') FROM DUAL",
		"2011-12-13 14:15:16 +0100 CET"},
	{"SELECT 'AbraKA' FROM DUAL", "AbraKA"},
	{"SELECT 'árvíztűrő tükörfúrógép' FROM DUAL", "árvíztűrő tükörfúrógép"},
	{"SELECT HEXTORAW('00') FROM DUAL", "\x00"},
<<<<<<< HEAD
	{"SELECT TO_CLOB('árvíztűrő tükörfúrógép') FROM DUAL", "árvíztűrő tükörfúrógép"},
=======
	{"SELECT INTERVAL '05:30' HOUR TO MINUTE FROM DUAL", "05:30"},
>>>>>>> f2b89675
}

func TestSimpleTypes(t *testing.T) {
	conn := getConnection(t)
	if !conn.IsConnected() {
		t.FailNow()
	}
	var (
		row []interface{}
	)
	cur := conn.NewCursor()
	defer cur.Close()
	{
		if oci, client, db, err := conn.NlsSettings(cur); err != nil {
			t.Logf("NlsSettings: %s", err)
		} else {
			t.Logf("NLS oci=%s client=%s database=%s", oci, client, db)
		}
	}

	var (
		repr string
		err  error
	)
	for i, tt := range dataTypesTests {
		if err = cur.Execute(tt.in, nil, nil); err != nil {
			t.Errorf("error executing `%s`: %s", tt.in, err)
		} else {
			if row, err = cur.FetchOne(); err != nil {
				t.Errorf("cannot fetch row: %s", err)
			} else {
				if ex, ok := row[0].(*ExternalLobVar); ok {
					var reprB []byte
					if reprB, err = ex.ReadAll(); err != nil {
						t.Errorf("error reading LOB %s: %s", ex, err)
					}
					repr = string(reprB)
				} else {
					repr = fmt.Sprintf("%s", row[0])
				}
				if repr != tt.out {
					t.Errorf("%d. exec(%q) => %q, want %q", i, tt.in, repr, tt.out)
				}
			}
		}
	}
}

var bindsTests = []struct {
	in  interface{}
	out string
}{
	{1, "Typ=2 Len=2: c1,2"},
	{1.0 / 2, "Typ=2 Len=2: c0,33"},
	{-1.25, "Typ=2 Len=4: 3e,64,4c,66"},
	{"SELECT", "Typ=1 Len=6 CharacterSet=AL32UTF8: 53,45,4c,45,43,54"},
	{"árvíztűrő tükörfúrógép", "Typ=1 Len=31 CharacterSet=AL32UTF8: c3,a1,72,76,c3,ad,7a,74,c5,b1,72,c5,91,20,74,c3,bc,6b,c3,b6,72,66,c3,ba,72,c3,b3,67,c3,a9,70"},
	{[]byte{0, 1, 2, 3, 5, 7, 11, 13}, "Typ=23 Len=8: 0,1,2,3,5,7,b,d"},
	{time.Date(2013, 1, 2, 10, 6, 49, 0, time.Local),
		"Typ=12 Len=7: 78,71,1,2,b,7,32"},
}

func TestSimpleBinds(t *testing.T) {
	conn := getConnection(t)
	if !conn.IsConnected() {
		t.FailNow()
	}
	cur := conn.NewCursor()
	defer cur.Close()

	var (
		err  error
		row  []interface{}
		repr string
	)
	for i, tt := range bindsTests {
		if err = cur.Execute("SELECT DUMP(:1, 1016) FROM DUAL", []interface{}{tt.in}, nil); err != nil {
			t.Errorf("error executing `%s`: %s", tt.in, err)
		} else {
			if row, err = cur.FetchOne(); err != nil {
				t.Errorf("cannot fetch row: %s", err)
			} else {
				repr = fmt.Sprintf("%s", row[0])
				if repr != tt.out {
					t.Errorf("%d. exec(%q) => %q, want %q", i, tt.in, repr, tt.out)
				}
			}
		}
	}
}

var outBindsTests = []struct {
	inStr  string
	outVal interface{}
	outStr string
}{
	{"3", int32(0), "3"},
	{"-10.24", float32(-10.24), "-10.24"},
	// {"VARCHAR2(40)", []string{"SELECT", "árvíztűrő tükörfúrógép"}, "Typ=1 Len=6 CharacterSet=AL32UTF8: 53,45,4c,45,43,54"},
	// {"RAW(4)", [][]byte{[]byte{0, 1, 2, 3}, []byte{5, 7, 11, 13}}, "Typ=23 Len=8: 0,1,2,3,5,7,b,d"},
	// {"DATE", []time.Time{time.Date(2013, 1, 2, 10, 6, 49, 0, time.Local),
	// 	time.Date(2012, 1, 2, 10, 6, 49, 0, time.Local)},
	// 	"Typ=12 Len=7: 78,71,1,2,b,7,32"},
}

func TestOutBinds(t *testing.T) {
	conn := getConnection(t)
	if !conn.IsConnected() {
		t.FailNow()
	}
	cur := conn.NewCursor()
	defer cur.Close()

	var (
		err         error
		qry, outStr string
		out         *Variable
	)
	for i, tt := range outBindsTests {
		qry = `BEGIN SELECT ` + tt.inStr + ` INTO :1 FROM DUAL; END;`
		if out, err = cur.NewVar(tt.outVal); err != nil {
			t.Errorf("error creating variable for %s(%T): %s", tt.outVal, tt.outVal, err)
		}
		if err = cur.Execute(qry, []interface{}{out}, nil); err != nil {
			t.Errorf("error executing `%s`: %s", qry, err)
			continue
		}
		if err = out.GetValueInto(&tt.outVal, 0); err != nil {
			t.Errorf("%d. error getting value: %s", i, err)
			continue
		}
		t.Logf("%d. out:%s %v", i, out, tt.outVal)
		outStr = fmt.Sprintf("%v", tt.outVal)
		if outStr != tt.outStr {
			t.Errorf("%d. exec(%q) => %q, want %q", i, tt.inStr, outStr, tt.outStr)
		}
	}
}

var inOutBindsTests = []struct {
	inTyp string
	in    interface{}
	out   string
}{
	{"INTEGER(3)", int32(1), "Typ=2 Len=2: 193,2"},
	{"NUMBER(5,3)", float32(1.0 / 2), "Typ=2 Len=2: 192,51"},
	{"VARCHAR2(40)", "árvíztűrő tükörfúrógép",
		"Typ=1 Len=31: 195,161,114,118,195,173,122,116,197,177,114,197,145,32,116,195,188,107,195,182,114,102,195,186,114,195,179,103,195,169,112"},
	{"DATE", time.Date(2013, 1, 2, 10, 6, 49, 0, time.Local),
		"Typ=12 Len=7: 120,113,1,2,11,7,50"},
}

func TestInOutBinds(t *testing.T) {
	conn := getConnection(t)
	if !conn.IsConnected() {
		t.FailNow()
	}
	cur := conn.NewCursor()
	defer cur.Close()

	var (
		ok     bool
		err    error
		qry    string
		out    *Variable
		val    interface{}
		outStr string
	)

	for i, tt := range inOutBindsTests {
		qry = `DECLARE
	v_in ` + tt.inTyp + ` := :1;
	v_out VARCHAR2(1000);
BEGIN
	SELECT DUMP(v_in) INTO v_out FROM DUAL;
	:2 := v_out;
END;`
		if out, err = cur.NewVar(""); err != nil {
			t.Errorf("error creating output variable: %s", err)
			t.FailNow()
		}
		if err = cur.Execute(qry, []interface{}{tt.in, out}, nil); err != nil {
			t.Errorf("error executing `%s`: %s", qry, err)
			continue
		}
		if val, err = out.GetValue(0); err != nil {
			t.Errorf("%d. error getting value: %s", i, err)
			continue
		}
		if outStr, ok = val.(string); !ok {
			t.Logf("output is not string!?!, but %T (%v)", val, val)
		}
		//t.Logf("%d. out:%s =?= %s", i, outStr, tt.out)
		if outStr != tt.out {
			t.Errorf("%d. exec(%q) => %q, want %q", i, tt.in, outStr, tt.out)
		}
	}
}

var arrInBindsTests = []struct {
	tabTyp string
	in     interface{}
	out    string
}{
	{"INTEGER(3)", []int32{1, 3, 5}, "!3!1. Typ=2 Len=2: 193,2\n2. Typ=2 Len=2: 193,4\n3. Typ=2 Len=2: 193,6\n"},
	{"NUMBER(5,3)", []float32{1.0 / 2, -10.24}, "!2!1. Typ=2 Len=2: 192,51\n2. Typ=2 Len=10: 62,91,78,2,2,24,90,83,81,102\n"},
	{"VARCHAR2(40)", []string{"SELECT", "árvíztűrő tükörfúrógép"},
		"!2!1. Typ=1 Len=6: 83,69,76,69,67,84\n2. Typ=1 Len=31: 195,161,114,118,195,173,122,116,197,177,114,197,145,32,116,195,188,107,195,182,114,102,195,186,114,195,179,103,195,169,112\n"},
	{"RAW(4)", [][]byte{[]byte{0, 1, 2, 3}, []byte{5, 7, 11, 13}},
		"!2!1. Typ=23 Len=4: 0,1,2,3\n2. Typ=23 Len=4: 5,7,11,13\n"},
	{"DATE", []time.Time{time.Date(2013, 1, 2, 10, 6, 49, 0, time.Local),
		time.Date(2012, 1, 2, 10, 6, 49, 0, time.Local)},
		"!2!1. Typ=12 Len=7: 120,113,1,2,11,7,50\n2. Typ=12 Len=7: 120,112,1,2,11,7,50\n"},
}

func TestArrayInBinds(t *testing.T) {
	conn := getConnection(t)
	if !conn.IsConnected() {
		t.FailNow()
	}
	cur := conn.NewCursor()
	defer cur.Close()

	var (
		err    error
		qry    string
		out    *Variable
		val    interface{}
		outStr string
		ok     bool
	)
	for i, tt := range arrInBindsTests {
		if out, err = cur.NewVar(""); err != nil {
			t.Errorf("cannot create out variable: %s", err)
			t.FailNow()
		}
		qry = `DECLARE
	TYPE tabTyp IS TABLE OF ` + tt.tabTyp + ` INDEX BY PLS_INTEGER;
	tab tabTyp := :1;
	v_idx PLS_INTEGER;
	v_out VARCHAR2(1000) := '!';
BEGIN
    v_out := v_out||tab.COUNT||'!';
	v_idx := tab.FIRST;
	IF FALSE and v_idx IS NULL THEN
		v_out := v_out||'EMPTY';
	END IF;
	WHILE v_idx IS NOT NULL LOOP
	    SELECT v_out||v_idx||'. '||DUMP(tab(v_idx))||CHR(10) INTO v_out FROM DUAL;
		v_idx := tab.NEXT(v_idx);
	END LOOP;
	:2 := v_out;
END;`
		if err = cur.Execute(qry, []interface{}{tt.in, out}, nil); err != nil {
			t.Errorf("error executing `%s`: %s", qry, err)
			continue
		}
		if val, err = out.GetValue(0); err != nil {
			t.Errorf("%d. error getting value: %s", i, err)
			continue
		}
		if outStr, ok = val.(string); !ok {
			t.Logf("output is not string!?!, but %T (%v)", val, val)
		}
		//t.Logf("%d. in:%s => out:%v", i, out, outStr)
		if outStr != tt.out {
			t.Errorf("%d. exec(%q) => %q, want %q", i, tt.in, outStr, tt.out)
		}
	}
}

var arrOutBindsTests = []struct {
	tabTyp string
	in     interface{}
	out    []string
}{
	{"INTEGER(3)", []int32{1, 3, 5}, []string{"Typ=2 Len=2: 193,2", "Typ=2 Len=2: 193,4", "Typ=2 Len=2: 193,6"}},
	{"NUMBER(5,3)", []float32{1.0 / 2, -10.24}, []string{"Typ=2 Len=2: 192,51", "Typ=2 Len=10: 62,91,78,2,2,24,90,83,81,102"}},
	{"VARCHAR2(40)", []string{"SELECT    012345678901234567890123456789", "árvíztűrő tükörfúrógép"},
		[]string{"Typ=1 Len=40: 83,69,76,69,67,84,32,32,32,32,48,49,50,51,52,53,54,55,56,57,48,49,50,51,52,53,54,55,56,57,48,49,50,51,52,53,54,55,56,57",
			"Typ=1 Len=31: 195,161,114,118,195,173,122,116,197,177,114,197,145,32,116,195,188,107,195,182,114,102,195,186,114,195,179,103,195,169,112",
		}},
	{"RAW(4)", [][]byte{[]byte{0, 1, 2, 3}, []byte{5, 7, 11, 13}},
		[]string{"Typ=23 Len=4: 0,1,2,3", "Typ=23 Len=4: 5,7,11,13"}},
	{"DATE", []time.Time{time.Date(2013, 1, 2, 10, 6, 49, 0, time.Local),
		time.Date(2012, 1, 2, 10, 6, 49, 0, time.Local)},
		[]string{"Typ=12 Len=7: 120,113,1,2,11,7,50", "Typ=12 Len=7: 120,112,1,2,11,7,50"}},
}

func TestArrayOutBinds(t *testing.T) {
	conn := getConnection(t)
	if !conn.IsConnected() {
		t.FailNow()
	}
	cur := conn.NewCursor()
	defer cur.Close()

	var (
		err    error
		qry    string
		out    *Variable
		val    interface{}
		outStr string
		ok     bool
	)
	placeholder := string(make([]byte, 100))
	for i, tt := range arrOutBindsTests {
		//if out, err = cur.NewVar(""); err != nil {
		//if out, err = cur.NewVar([]string{"01234567890123456789", "01234567890123456789"}); err != nil {
		if out, err = cur.NewVariableArrayByValue(placeholder, 10); err != nil {
			t.Errorf("cannot create out variable: %s", err)
			t.FailNow()
		}
		qry = `DECLARE
	TYPE in_tabTyp IS TABLE OF ` + tt.tabTyp + ` INDEX BY PLS_INTEGER;
	in_tab in_tabTyp := :inp;
	TYPE out_tabTyp IS TABLE OF VARCHAR2(1000) INDEX BY PLS_INTEGER;
	out_tab out_tabTyp;
	v_idx PLS_INTEGER;
BEGIN
	v_idx := in_tab.FIRST;
	WHILE v_idx IS NOT NULL LOOP
	    SELECT SUBSTR(DUMP(in_tab(v_idx)), 1, 1000) INTO out_tab(v_idx) FROM DUAL;
		v_idx := in_tab.NEXT(v_idx);
	END LOOP;
	:out := out_tab;
END;`
		if err = cur.Execute(qry, nil,
			map[string]interface{}{"inp": tt.in, "out": out}); err != nil {
			t.Errorf("error executing `%s`: %s", qry, err)
			continue
		}
		n := out.ArrayLength()
		//n = 2
		for j := uint(0); j < n; j++ {
			if val, err = out.GetValue(j); err != nil {
				t.Errorf("%d. error getting %d. value: %s", i, j, err)
				continue
			}
			if outStr, ok = val.(string); !ok {
				t.Logf("%d/%d. output is not string!?!, but %T (%v)", i, j, val, val)
			}
			t.Logf("%d/%d. => out:%#v", i, j, outStr)
			if j < uint(len(tt.out)) && outStr != tt.out[j] {
				t.Errorf("%d. exec(%q)[%d]\n got %q,\nwant %q", i, tt.in, j,
					outStr, tt.out[j])
			}
		}
	}
}

func TestCursorOut(t *testing.T) {
	//IsDebug = true

	conn := getConnection(t)
	if !conn.IsConnected() {
		t.FailNow()
	}
	cur := conn.NewCursor()
	defer cur.Close()
	out, err := cur.NewVariable(0, CursorVarType, 0)
	if err != nil {
		t.Errorf("error getting cursor variable: %s", err)
		t.FailNow()
	}

	var (
		row []interface{}
	)
	qry := `DECLARE
  v_cur SYS_REFCURSOR;
BEGIN
  OPEN v_cur FOR
    SELECT * FROM all_objects;
  :1 := v_cur;
END;`
	if err = cur.Execute(qry, []interface{}{out}, nil); err != nil {
		t.Errorf("error executing `%s`: %s", qry, err)
		t.FailNow()
	}
	outVal, err := out.GetValue(0)
	if err != nil {
		t.Errorf("cannor get out value: %s", err)
		t.FailNow()
	}
	outCur, ok := outVal.(*Cursor)
	if !ok {
		t.Errorf("got %v (%T), required cursor.", outCur, outCur)
		t.FailNow()
	}
	defer outCur.Close()
	if row, err = outCur.FetchOne(); err != nil {
		t.Errorf("cannot fetch row: %s", err)
		t.Fail()
	}

	t.Logf("row: %#v", row)
}

func TestLobOut(t *testing.T) {
	conn := getConnection(t)
	if !conn.IsConnected() {
		t.FailNow()
	}
	cur := conn.NewCursor()
	defer cur.Close()

	str := "before line break\nafter line break\n" + accented
	for i, rec := range []struct {
		qry  string
		vtyp *VariableType
	}{
		{`DECLARE
  clobvar CLOB;
  len     BINARY_INTEGER;
  x       VARCHAR2(32767);
BEGIN
  dbms_lob.createtemporary(clobvar, TRUE);
  dbms_lob.open(clobvar, dbms_lob.lob_readwrite);
  x := '` + str + `';
  len := length(x);
  dbms_lob.writeappend(clobvar, len, x);
  :1 := clobvar;
  dbms_lob.close(clobvar);
END;`, ClobVarType},
		{`DECLARE
  blobvar BLOB;
  len     BINARY_INTEGER;
  x       RAW(32767);
BEGIN
  dbms_lob.createtemporary(blobvar, TRUE);
  dbms_lob.open(blobvar, dbms_lob.lob_readwrite);
  x := UTL_RAW.CAST_TO_RAW('AAA');
  len := length(x);

  dbms_lob.writeappend(blobvar, len, x);

  :1 := blobvar;


  dbms_lob.close(blobvar);


END;`, BlobVarType},
	} {
		out, err := cur.NewVariable(0, rec.vtyp, 0)
		if err != nil {
			t.Errorf("%d. error getting cursor variable: %s", i, err)
			t.FailNow()
		}
		if err = cur.Execute(rec.qry, []interface{}{out}, nil); err != nil {
			t.Errorf("%d. error executing `%s`: %s", i, rec.qry, err)
			t.FailNow()
		}
		outVal, err := out.GetValue(0)
		if err != nil {
			t.Errorf("%d. cannot get out value: %s", i, err)
			t.FailNow()
		}
		log.Printf("%d. outVal: %T %s", i, outVal, outVal)
		ext, ok := outVal.(*ExternalLobVar)
		if !ok {
			t.Errorf("%d. outVal is not *ExternalLobVar, but %T", i, outVal)
			t.FailNow()
		}
		buf, err := ext.ReadAll()
		if err != nil {
			t.Errorf("%d. error reading LOB: %s", i, err)
			t.FailNow()
		}
		t.Logf("%d. read %q (%d)", i, buf, len(buf))
		if len(buf) != len(str) {
			t.Errorf("%d. read %q from the buffer (%d bytes), awaited %q (%d bytes)",
				i, buf, len(buf), str, len(str))
			t.Fail()
		}
	}
}<|MERGE_RESOLUTION|>--- conflicted
+++ resolved
@@ -45,11 +45,8 @@
 	{"SELECT 'AbraKA' FROM DUAL", "AbraKA"},
 	{"SELECT 'árvíztűrő tükörfúrógép' FROM DUAL", "árvíztűrő tükörfúrógép"},
 	{"SELECT HEXTORAW('00') FROM DUAL", "\x00"},
-<<<<<<< HEAD
+	{"SELECT INTERVAL '05:30' HOUR TO MINUTE FROM DUAL", "05:30"},
 	{"SELECT TO_CLOB('árvíztűrő tükörfúrógép') FROM DUAL", "árvíztűrő tükörfúrógép"},
-=======
-	{"SELECT INTERVAL '05:30' HOUR TO MINUTE FROM DUAL", "05:30"},
->>>>>>> f2b89675
 }
 
 func TestSimpleTypes(t *testing.T) {
